import warnings

import numpy as np
import numpy.testing as npt

from dipy.data import get_fnames
from dipy.core.gradients import (gradient_table, GradientTable,
                                 gradient_table_from_bvals_bvecs,
                                 gradient_table_from_qvals_bvecs,
                                 gradient_table_from_gradient_strength_bvecs,
                                 WATER_GYROMAGNETIC_RATIO,
                                 reorient_bvecs, generate_bvecs,
<<<<<<< HEAD
                                 check_multi_b, round_bvals, get_bval_indices,
                                 unique_bvals_mag, unique_bvals_tol)
=======
                                 check_multi_b, round_bvals, unique_bvals,
                                 btensor_to_bdelta)
>>>>>>> 5e4adff8
from dipy.io.gradients import read_bvals_bvecs
from dipy.core.geometry import vec2vec_rotmat


def test_btable_prepare():

    sq2 = np.sqrt(2) / 2.
    bvals = 1500 * np.ones(7)
    bvals[0] = 0
    bvecs = np.array([[0, 0, 0],
                      [1, 0, 0],
                      [0, 1, 0],
                      [0, 0, 1],
                      [sq2, sq2, 0],
                      [sq2, 0, sq2],
                      [0, sq2, sq2]])
    bt = gradient_table(bvals, bvecs)
    npt.assert_array_equal(bt.bvecs, bvecs)
    # bt.info
    fimg, fbvals, fbvecs = get_fnames('small_64D')
    bvals, bvecs = read_bvals_bvecs(fbvals, fbvecs)
    bvecs = np.where(np.isnan(bvecs), 0, bvecs)
    bt = gradient_table(bvals, bvecs)
    npt.assert_array_equal(bt.bvecs, bvecs)
    bt2 = gradient_table(bvals, bvecs.T)
    npt.assert_array_equal(bt2.bvecs, bvecs)
    btab = np.concatenate((bvals[:, None], bvecs), axis=1)
    bt3 = gradient_table(btab)
    npt.assert_array_equal(bt3.bvecs, bvecs)
    npt.assert_array_equal(bt3.bvals, bvals)
    bt4 = gradient_table(btab.T)
    npt.assert_array_equal(bt4.bvecs, bvecs)
    npt.assert_array_equal(bt4.bvals, bvals)
    # Test for proper inputs (expects either bvals/bvecs or 4 by n):
    npt.assert_raises(ValueError, gradient_table, bvecs)


def test_GradientTable():

    gradients = np.array([[0, 0, 0],
                          [1, 0, 0],
                          [0, 0, 1],
                          [3, 4, 0],
                          [5, 0, 12]], 'float')

    expected_bvals = np.array([0, 1, 1, 5, 13])
    expected_b0s_mask = expected_bvals == 0
    expected_bvecs = gradients / (expected_bvals + expected_b0s_mask)[:, None]

    gt = GradientTable(gradients, b0_threshold=0)
    npt.assert_array_almost_equal(gt.bvals, expected_bvals)
    npt.assert_array_equal(gt.b0s_mask, expected_b0s_mask)
    npt.assert_array_almost_equal(gt.bvecs, expected_bvecs)
    npt.assert_array_almost_equal(gt.gradients, gradients)

    gt = GradientTable(gradients, b0_threshold=1)
    npt.assert_array_equal(gt.b0s_mask, [1, 1, 1, 0, 0])
    npt.assert_array_equal(gt.bvals, expected_bvals)
    npt.assert_array_equal(gt.bvecs, expected_bvecs)

    # checks negative values in gtab
    npt.assert_raises(ValueError, GradientTable, -1)
    npt.assert_raises(ValueError, GradientTable, np.ones((6, 2)))
    npt.assert_raises(ValueError, GradientTable, np.ones((6,)))

    with warnings.catch_warnings(record=True) as w:
        bad_gt = gradient_table(expected_bvals, expected_bvecs,
                                b0_threshold=200)
        assert len(w) == 1


def test_GradientTable_btensor_calculation():

    # Generate a gradient table without specifying b-tensors
    gradients = np.array([[0, 0, 0],
                          [1, 0, 0],
                          [0, 1, 0],
                          [0, 0, 1],
                          [3, 4, 0],
                          [5, 0, 12]], 'float')

    # Check that when btens attribute not specified it takes the value of None
    gt = GradientTable(gradients)
    npt.assert_equal(gt.btens, None)

    # Check that btens are correctly created if specified
    gt = GradientTable(gradients, btens='LTE')

    # Check that the number of b tensors is correct
    npt.assert_equal(gt.btens.shape[0], gt.bvals.shape[0])
    for i, (bval, bten) in enumerate(zip(gt.bvals, gt.btens)):
        # Check that the b tensor magnitude is correct
        npt.assert_almost_equal(np.trace(bten), bval)
        # Check that the b tensor orientation is correct
        if bval != 0:
            evals, evecs = np.linalg.eig(bten)
            dot_prod = np.dot(np.real(evecs[:, np.argmax(evals)]), gt.bvecs[i])
            npt.assert_almost_equal(np.abs(dot_prod), 1)

    # Check btens input option 1
    for btens in ['LTE', 'PTE', 'STE', 'CTE']:
        gt = GradientTable(gradients, btens=btens)
        # Check that the number of b tensors is correct
        npt.assert_equal(gt.bvals.shape[0], gt.btens.shape[0])
        for i, (bval, bvec, bten) in enumerate(zip(gt.bvals, gt.bvecs,
                                                   gt.btens)):
            # Check that the b tensor magnitude is correct
            npt.assert_almost_equal(np.trace(bten), bval)
            # Check that the b tensor orientation is correct
            if btens == ('LTE' or 'CTE'):
                if bval != 0:
                    evals, evecs = np.linalg.eig(bten)
                    dot_prod = np.dot(np.real(evecs[:, np.argmax(evals)]), bvec)
                    npt.assert_almost_equal(np.abs(dot_prod), 1)
            elif btens == 'PTE':
                if bval != 0:
                    evals, evecs = np.linalg.eig(bten)
                    dot_prod = np.dot(np.real(evecs[:, np.argmin(evals)]), bvec)
                    npt.assert_almost_equal(np.abs(dot_prod), 1)

    # Check btens input option 2
    btens = np.array(['LTE', 'PTE', 'STE', 'CTE', 'LTE', 'PTE'])
    gt = GradientTable(gradients, btens=btens)
    # Check that the number of b tensors is correct
    npt.assert_equal(gt.bvals.shape[0], gt.btens.shape[0])
    for i, (bval, bvec, bten) in enumerate(zip(gt.bvals, gt.bvecs,
                                               gt.btens)):
        # Check that the b tensor magnitude is correct
        npt.assert_almost_equal(np.trace(bten), bval)
        # Check that the b tensor orientation is correct
        if btens[i] == ('LTE' or 'CTE'):
            if bval != 0:
                evals, evecs = np.linalg.eig(bten)
                dot_prod = np.dot(np.real(evecs[:, np.argmax(evals)]), bvec)
                npt.assert_almost_equal(np.abs(dot_prod), 1)
        elif btens[i] == 'PTE':
            if bval != 0:
                evals, evecs = np.linalg.eig(bten)
                dot_prod = np.dot(np.real(evecs[:, np.argmin(evals)]), bvec)
                npt.assert_almost_equal(np.abs(dot_prod), 1)

    # Check btens input option 3
    btens = np.array([np.eye(3, 3) for i in range(6)])
    gt = GradientTable(gradients, btens=btens)
    npt.assert_equal(btens, gt.btens)
    npt.assert_equal(gt.bvals.shape[0], gt.btens.shape[0])

    # Check invalid input
    npt.assert_raises(ValueError, GradientTable, gradients=gradients,
                      btens='PPP')
    npt.assert_raises(ValueError, GradientTable, gradients=gradients,
                      btens=np.array([np.eye(3, 3) for i in range(10)]))
    npt.assert_raises(ValueError, GradientTable, gradients=gradients,
                      btens=np.zeros((10, 10)))


def test_gradient_table_from_qvals_bvecs():
    qvals = 30. * np.ones(7)
    big_delta = .03  # pulse separation of 30ms
    small_delta = 0.01  # pulse duration of 10ms
    qvals[0] = 0
    sq2 = np.sqrt(2) / 2
    bvecs = np.array([[0, 0, 0],
                      [1, 0, 0],
                      [0, 1, 0],
                      [0, 0, 1],
                      [sq2, sq2, 0],
                      [sq2, 0, sq2],
                      [0, sq2, sq2]])
    gt = gradient_table_from_qvals_bvecs(qvals, bvecs,
                                         big_delta, small_delta)

    bvals_expected = (qvals * 2 * np.pi) ** 2 * (big_delta - small_delta / 3.)
    gradient_strength_expected = qvals * 2 * np.pi /\
        (small_delta * WATER_GYROMAGNETIC_RATIO)
    npt.assert_almost_equal(gt.gradient_strength, gradient_strength_expected)
    npt.assert_almost_equal(gt.bvals, bvals_expected)


def test_gradient_table_from_gradient_strength_bvecs():
    gradient_strength = .03e-3 * np.ones(7)  # clinical strength at 30 mT/m
    big_delta = .03  # pulse separation of 30ms
    small_delta = 0.01  # pulse duration of 10ms
    gradient_strength[0] = 0
    sq2 = np.sqrt(2) / 2
    bvecs = np.array([[0, 0, 0],
                      [1, 0, 0],
                      [0, 1, 0],
                      [0, 0, 1],
                      [sq2, sq2, 0],
                      [sq2, 0, sq2],
                      [0, sq2, sq2]])
    gt = gradient_table_from_gradient_strength_bvecs(gradient_strength, bvecs,
                                                     big_delta, small_delta)
    qvals_expected = (gradient_strength * WATER_GYROMAGNETIC_RATIO *
                      small_delta / (2 * np.pi))
    bvals_expected = (qvals_expected * 2 * np.pi) ** 2 *\
                     (big_delta - small_delta / 3.)
    npt.assert_almost_equal(gt.qvals, qvals_expected)
    npt.assert_almost_equal(gt.bvals, bvals_expected)


def test_gradient_table_from_bvals_bvecs():

    sq2 = np.sqrt(2) / 2
    bvals = [0, 1, 2, 3, 4, 5, 6, 0]
    bvecs = np.array([[0, 0, 0],
                      [1, 0, 0],
                      [0, 1, 0],
                      [0, 0, 1],
                      [sq2, sq2, 0],
                      [sq2, 0, sq2],
                      [0, sq2, sq2],
                      [0, 0, 0]])

    gt = gradient_table_from_bvals_bvecs(bvals, bvecs, b0_threshold=0)
    npt.assert_array_equal(gt.bvecs, bvecs)
    npt.assert_array_equal(gt.bvals, bvals)
    npt.assert_array_equal(gt.gradients, np.reshape(bvals, (-1, 1)) * bvecs)
    npt.assert_array_equal(gt.b0s_mask, [1, 0, 0, 0, 0, 0, 0, 1])

    # Test nans are replaced by 0
    new_bvecs = bvecs.copy()
    new_bvecs[[0, -1]] = np.nan
    gt = gradient_table_from_bvals_bvecs(bvals, new_bvecs, b0_threshold=0)
    npt.assert_array_equal(gt.bvecs, bvecs)

    # b-value > 0 for non-unit vector
    bad_bvals = [2, 1, 2, 3, 4, 5, 6, 0]
    npt.assert_raises(ValueError, gradient_table_from_bvals_bvecs, bad_bvals,
                      bvecs, b0_threshold=0.)
    # num_gard inconsistent bvals, bvecs
    bad_bvals = np.ones(7)
    npt.assert_raises(ValueError, gradient_table_from_bvals_bvecs, bad_bvals,
                      bvecs, b0_threshold=0.)
    # negative bvals
    bad_bvals = [-1, -1, -1, -5, -6, -10]
    npt.assert_raises(ValueError, gradient_table_from_bvals_bvecs, bad_bvals,
                      bvecs, b0_threshold=0.)
    # bvals not 1d
    bad_bvals = np.ones((1, 8))
    npt.assert_raises(ValueError, gradient_table_from_bvals_bvecs, bad_bvals,
                      bvecs, b0_threshold=0.)
    # bvec not 2d
    bad_bvecs = np.ones((1, 8, 3))
    npt.assert_raises(ValueError, gradient_table_from_bvals_bvecs, bvals,
                      bad_bvecs, b0_threshold=0.)
    # bvec not (N, 3)
    bad_bvecs = np.ones((8, 2))
    npt.assert_raises(ValueError, gradient_table_from_bvals_bvecs, bvals,
                      bad_bvecs, b0_threshold=0.)
    # bvecs not unit vectors
    bad_bvecs = bvecs * 2
    npt.assert_raises(ValueError, gradient_table_from_bvals_bvecs, bvals,
                      bad_bvecs, b0_threshold=0.)

    # Test **kargs get passed along
    gt = gradient_table_from_bvals_bvecs(bvals, bvecs, b0_threshold=0,
                                         big_delta=5, small_delta=2)
    npt.assert_equal(gt.big_delta, 5)
    npt.assert_equal(gt.small_delta, 2)


def test_b0s():

    sq2 = np.sqrt(2) / 2.
    bvals = 1500 * np.ones(8)
    bvals[0] = 0
    bvals[7] = 0
    bvecs = np.array([[0, 0, 0],
                      [1, 0, 0],
                      [0, 1, 0],
                      [0, 0, 1],
                      [sq2, sq2, 0],
                      [sq2, 0, sq2],
                      [0, sq2, sq2],
                      [0, 0, 0]])
    bt = gradient_table(bvals, bvecs)
    npt.assert_array_equal(np.where(bt.b0s_mask > 0)[0], np.array([0, 7]))
    npt.assert_array_equal(np.where(bt.b0s_mask == 0)[0], np.arange(1, 7))


def test_gtable_from_files():
    fimg, fbvals, fbvecs = get_fnames('small_101D')
    gt = gradient_table(fbvals, fbvecs)
    bvals, bvecs = read_bvals_bvecs(fbvals, fbvecs)
    npt.assert_array_equal(gt.bvals, bvals)
    npt.assert_array_equal(gt.bvecs, bvecs)


def test_deltas():
    sq2 = np.sqrt(2) / 2.
    bvals = 1500 * np.ones(7)
    bvals[0] = 0
    bvecs = np.array([[0, 0, 0],
                      [1, 0, 0],
                      [0, 1, 0],
                      [0, 0, 1],
                      [sq2, sq2, 0],
                      [sq2, 0, sq2],
                      [0, sq2, sq2]])
    bt = gradient_table(bvals, bvecs, big_delta=5, small_delta=2)
    npt.assert_equal(bt.big_delta, 5)
    npt.assert_equal(bt.small_delta, 2)


def test_qvalues():
    sq2 = np.sqrt(2) / 2.
    bvals = 1500 * np.ones(7)
    bvals[0] = 0
    bvecs = np.array([[0, 0, 0],
                      [1, 0, 0],
                      [0, 1, 0],
                      [0, 0, 1],
                      [sq2, sq2, 0],
                      [sq2, 0, sq2],
                      [0, sq2, sq2]])
    qvals = np.sqrt(bvals / 6) / (2 * np.pi)
    bt = gradient_table(bvals, bvecs, big_delta=8, small_delta=6)
    npt.assert_almost_equal(bt.qvals, qvals)


def test_reorient_bvecs():
    sq2 = np.sqrt(2) / 2
    bvals = np.concatenate([[0], np.ones(6) * 1000])
    bvecs = np.array([[0, 0, 0],
                      [1, 0, 0],
                      [0, 1, 0],
                      [0, 0, 1],
                      [sq2, sq2, 0],
                      [sq2, 0, sq2],
                      [0, sq2, sq2]])

    gt = gradient_table_from_bvals_bvecs(bvals, bvecs, b0_threshold=0)
    # The simple case: all affines are identity
    affs = np.zeros((6, 4, 4))
    for i in range(4):
        affs[:, i, i] = 1

    # We should get back the same b-vectors
    new_gt = reorient_bvecs(gt, affs)
    npt.assert_equal(gt.bvecs, new_gt.bvecs)

    # Now apply some rotations
    rotation_affines = []
    rotated_bvecs = bvecs[:]
    for i in np.where(~gt.b0s_mask)[0]:
        rot_ang = np.random.rand()
        cos_rot = np.cos(rot_ang)
        sin_rot = np.sin(rot_ang)
        rotation_affines.append(np.array([[1, 0, 0, 0],
                                          [0, cos_rot, -sin_rot, 0],
                                          [0, sin_rot, cos_rot, 0],
                                          [0, 0, 0, 1]]))
        rotated_bvecs[i] = np.dot(rotation_affines[-1][:3, :3],
                                  bvecs[i])

    # Copy over the rotation affines
    full_affines = rotation_affines[:]
    # And add some scaling and translation to each one to make this harder
    for i in range(len(full_affines)):
        full_affines[i] = np.dot(full_affines[i],
                                 np.array([[2.5, 0, 0, -10],
                                           [0, 2.2, 0, 20],
                                           [0, 0, 1, 0],
                                           [0, 0, 0, 1]]))

    gt_rot = gradient_table_from_bvals_bvecs(bvals,
                                             rotated_bvecs, b0_threshold=0)
    new_gt = reorient_bvecs(gt_rot, full_affines)
    # At the end of all this, we should be able to recover the original
    # vectors
    npt.assert_almost_equal(gt.bvecs, new_gt.bvecs)

    # We should be able to pass just the 3-by-3 rotation components to the same
    # effect
    new_gt = reorient_bvecs(gt_rot, np.array(rotation_affines)[:, :3, :3])
    npt.assert_almost_equal(gt.bvecs, new_gt.bvecs)

    # Verify that giving the wrong number of affines raises an error:
    full_affines.append(np.zeros((4, 4)))
    npt.assert_raises(ValueError, reorient_bvecs, gt_rot, full_affines)


def test_nan_bvecs():
    """
    Test that the presence of nan's in b-vectors doesn't raise warnings.

    In previous versions, the presence of NaN in b-vectors was taken to
    indicate a 0 b-value, but also raised a warning when testing for the length
    of these vectors. This checks that it doesn't happen.
    """
    fdata, fbvals, fbvecs = get_fnames()
    with warnings.catch_warnings(record=True) as w:
        gradient_table(fbvals, fbvecs)
        npt.assert_(len(w) == 0)


def test_generate_bvecs():
    """Tests whether we have properly generated bvecs.
    """
    # Test if the generated b-vectors are unit vectors
    bvecs = generate_bvecs(100)
    norm = [np.linalg.norm(v) for v in bvecs]
    npt.assert_almost_equal(norm, np.ones(100))

    # Test if two generated vectors are almost orthogonal
    bvecs_2 = generate_bvecs(2)
    cos_theta = np.dot(bvecs_2[0], bvecs_2[1])
    npt.assert_almost_equal(cos_theta, 0., decimal=6)


def test_round_bvals():
    bvals_gt = np.array([1000, 1000, 1000, 1000, 2000, 2000, 2000, 2000, 0])
    b = round_bvals(bvals_gt)
    npt.assert_array_almost_equal(bvals_gt, b)

    bvals = np.array([995, 995, 995, 995, 2005, 2005, 2005, 2005, 0])
    # We don't consider differences this small to be sufficient:
    b = round_bvals(bvals)
    npt.assert_array_almost_equal(bvals_gt, b)

    # Unless you specify that you are interested in this magnitude of changes:
    b = round_bvals(bvals, bmag=0)
    npt.assert_array_almost_equal(bvals, b)

    # Case that b-values are in ms/um2
    bvals = np.array([0.995, 0.995, 0.995, 0.995, 2.005, 2.005, 2.005, 2.005,
                      0])
    b = round_bvals(bvals)
    bvals_gt = np.array([1, 1, 1, 1, 2, 2, 2, 2, 0])
    npt.assert_array_almost_equal(bvals_gt, b)


def test_unique_bvals_tol():
    bvals = np.array([1000, 1000, 1000, 1000, 2000, 2000, 2000, 2000, 0])
    ubvals_gt = np.array([0, 1000, 2000])
    b = unique_bvals_tol(bvals)
    npt.assert_array_almost_equal(ubvals_gt, b)

    # Testing the tolerance factor on many b-values that are within tol.
    bvals = np.array([950, 980, 995, 1000, 1000, 1010, 1999, 2000, 2001, 0])
    ubvals_gt = np.array([0, 950, 1000, 2001])
    b = unique_bvals_tol(bvals)
    npt.assert_array_almost_equal(ubvals_gt, b)

    # All unique b-values are kept if tolerance is set to zero:
    bvals = np.array([990, 990, 1000, 1000, 2000, 2000, 2050, 2050, 0])
    ubvals_gt = np.array([0, 990, 1000, 2000, 2050])
    b = unique_bvals_tol(bvals, 0)
    npt.assert_array_almost_equal(ubvals_gt, b)

    # Case that b-values are in ms/um2
    bvals = np.array([0.995, 0.995, 0.995, 0.995, 2.005, 2.005, 2.005, 2.005,
                      0])
    b = unique_bvals_tol(bvals, 0.5)
    ubvals_gt = np.array([0, 0.995, 2.005])
    npt.assert_array_almost_equal(ubvals_gt, b)


def test_get_bval_indices():
    bvals = np.array([1000, 1000, 1000, 1000, 2000, 2000, 2000, 2000, 0])
    indices_gt = np.array([0, 1, 2, 3])
    indices = get_bval_indices(bvals, 1000)
    npt.assert_array_almost_equal(indices_gt, indices)

    # Testing the tolerance factor on many b-values that are within tol.
    bvals = np.array([950, 980, 995, 1000, 1000, 1010, 1999, 2000, 2001, 0])
    indices_gt = np.array([0])
    indices = get_bval_indices(bvals, 950, 20)
    npt.assert_array_almost_equal(indices_gt, indices)
    indices_gt = np.array([1, 2, 3, 4, 5])
    indices = get_bval_indices(bvals, 1000, 20)
    npt.assert_array_almost_equal(indices_gt, indices)
    indices_gt = np.array([6, 7, 8])
    indices = get_bval_indices(bvals, 2001, 20)
    npt.assert_array_almost_equal(indices_gt, indices)

    # All unique b-values indices are returned if tolerance is set to zero:
    bvals = np.array([990, 990, 1000, 1000, 2000, 2000, 2050, 2050, 0])
    indices_gt = np.array([2, 3])
    indices = get_bval_indices(bvals, 1000, 0)
    npt.assert_array_almost_equal(indices_gt, indices)

    # Case that b-values are in ms/um2
    bvals = np.array([0.995, 0.995, 0.995, 0.995, 2.005, 2.005, 2.005, 2.005,
                      0])
    indices_gt = np.array([0, 1, 2, 3])
    indices = get_bval_indices(bvals, 0.995, 0.5)
    npt.assert_array_almost_equal(indices_gt, indices)


def test_unique_bvals_mag():
    bvals = np.array([1000, 1000, 1000, 1000, 2000, 2000, 2000, 2000, 0])
    ubvals_gt = np.array([0, 1000, 2000])
    b = unique_bvals_mag(bvals)
    npt.assert_array_almost_equal(ubvals_gt, b)

    bvals = np.array([995, 995, 995, 995, 2005, 2005, 2005, 2005, 0])
    # Case that b-values are rounded:
    b = unique_bvals_mag(bvals)
    npt.assert_array_almost_equal(ubvals_gt, b)

    # b-values are not rounded if you specific the magnitude of the values
    # precision:
    b = unique_bvals_mag(bvals, bmag=0)
    npt.assert_array_almost_equal(b, np.array([0, 995, 2005]))

    # Case that b-values are in ms/um2
    bvals = np.array([0.995, 0.995, 0.995, 0.995, 2.005, 2.005, 2.005, 2.005,
                      0])
    b = unique_bvals_mag(bvals)
    ubvals_gt = np.array([0, 1, 2])
    npt.assert_array_almost_equal(ubvals_gt, b)

    # Test case that optional parameter round_bvals is set to true
    bvals = np.array([995, 1000, 1004, 1000, 2001, 2000, 1988, 2017, 0])
    ubvals_gt = np.array([0, 1000, 2000])
    rbvals_gt = np.array([1000, 1000, 1000, 1000, 2000, 2000, 2000, 2000, 0])
    ub, rb = unique_bvals_mag(bvals, rbvals=True)
    npt.assert_array_almost_equal(ubvals_gt, ub)
    npt.assert_array_almost_equal(rbvals_gt, rb)


def test_check_multi_b():
    bvals = np.array([1000, 1000, 1000, 1000, 2000, 2000, 2000, 2000, 0])
    bvecs = generate_bvecs(bvals.shape[-1])
    gtab = gradient_table(bvals, bvecs)
    npt.assert_(check_multi_b(gtab, 2, non_zero=False))

    # We don't consider differences this small to be sufficient:
    bvals = np.array([1995, 1995, 1995, 1995, 2005, 2005, 2005, 2005, 0])
    bvecs = generate_bvecs(bvals.shape[-1])
    gtab = gradient_table(bvals, bvecs)
    npt.assert_(not check_multi_b(gtab, 2, non_zero=True))

    # Unless you specify that you are interested in this magnitude of changes:
    npt.assert_(check_multi_b(gtab, 2, non_zero=True, bmag=0))

    # Or if you consider zero to be one of your b-values:
    npt.assert_(check_multi_b(gtab, 2, non_zero=False))

    # Case that b-values are in ms/um2 (this should successfully pass)
    bvals = np.array([0.995, 0.995, 0.995, 0.995, 2.005, 2.005, 2.005, 2.005,
                      0])
    bvecs = generate_bvecs(bvals.shape[-1])
    gtab = gradient_table(bvals, bvecs)
    npt.assert_(check_multi_b(gtab, 2, non_zero=False))


def test_btensor_to_bdelta():
    """
    Checks if bdeltas and bvals are as expected for 4 b-tensor shapes
    (LTE, PTE, STE, CTE) as well as scaled and rotated versions of them

    This function intrinsically tests the function `_btensor_to_bdelta_2d` as
    `_btensor_to_bdelta_2d` is only meant to be called by `btensor_to_bdelta`

    """
    n_rotations = 30
    n_scales = 3

    expected_bdeltas = np.array([1, -0.5, 0, 0.5])
    expected_bvals = np.array([1, 1, 1, 1])

    # Baseline tensors to test
    linear_tensor = np.array([[1, 0, 0],
                              [0, 0, 0],
                              [0, 0, 0]])
    planar_tensor = np.array([[0, 0, 0],
                              [0, 1, 0],
                              [0, 0, 1]]) / 2
    spherical_tensor = np.array([[1, 0, 0],
                                 [0, 1, 0],
                                 [0, 0, 1]]) / 3
    cigar_tensor = np.array([[2, 0, 0],
                             [0, .5, 0],
                             [0, 0, .5]]) / 3

    base_tensors = [linear_tensor, planar_tensor,
                    spherical_tensor, cigar_tensor]
    n_base_tensors = len(base_tensors)

    # ---------------------------------
    # Test function on baseline tensors
    # ---------------------------------

    # Pre-allocate
    bdeltas = np.empty(n_base_tensors)
    bvals = np.empty(n_base_tensors)

    # Loop through each tensor type and check results
    for i, tensor in enumerate(base_tensors):
        i_bdelta, i_bval = btensor_to_bdelta(tensor)

        bdeltas[i] = i_bdelta
        bvals[i] = i_bval

    npt.assert_array_almost_equal(bdeltas, expected_bdeltas)
    npt.assert_array_almost_equal(bvals, expected_bvals)

    # Test function on a 3D input
    base_tensors_array = np.empty((4, 3, 3))
    base_tensors_array[0, :, :] = linear_tensor
    base_tensors_array[1, :, :] = planar_tensor
    base_tensors_array[2, :, :] = spherical_tensor
    base_tensors_array[3, :, :] = cigar_tensor

    bdeltas, bvals = btensor_to_bdelta(base_tensors_array)

    npt.assert_array_almost_equal(bdeltas, expected_bdeltas)
    npt.assert_array_almost_equal(bvals, expected_bvals)

    # -----------------------------------------------------
    # Test function after rotating+scaling baseline tensors
    # -----------------------------------------------------

    scales = np.concatenate((np.array([1]), np.random.random(n_scales)))

    for scale in scales:

        ebs = expected_bvals*scale

        # Generate `n_rotations` random 3-element vectors of norm 1
        v = np.random.random((n_rotations, 3))-0.5
        u = np.apply_along_axis(lambda w: w/np.linalg.norm(w), axis=1, arr=v)

        for rot_idx in range(n_rotations):

            # Get rotation matrix for current iteration
            u_i = u[rot_idx, :]
            R_i = vec2vec_rotmat(np.array([1, 0, 0]), u_i)

            # Pre-allocate
            bdeltas = np.empty(n_base_tensors)
            bvals = np.empty(n_base_tensors)

            # Rotate each of the baseline test tensors and check results
            for i, tensor in enumerate(base_tensors):

                tensor_rot_i = np.matmul(np.matmul(R_i, tensor), R_i.T)
                i_bdelta, i_bval = btensor_to_bdelta(tensor_rot_i*scale)

                bdeltas[i] = i_bdelta
                bvals[i] = i_bval

            npt.assert_array_almost_equal(bdeltas, expected_bdeltas)
            npt.assert_array_almost_equal(bvals, ebs)

    # Input can't be string
    npt.assert_raises(ValueError, btensor_to_bdelta, 'LTE')

    # Input can't be list of strings
    npt.assert_raises(ValueError, btensor_to_bdelta, ['LTE', 'LTE'])

    # Input can't be 1D nor 4D
    npt.assert_raises(ValueError, btensor_to_bdelta, np.zeros((3,)))
    npt.assert_raises(ValueError, btensor_to_bdelta, np.zeros((3, 3, 3, 3)))

    # Input shape must be (3, 3) OR (N, 3, 3)
    npt.assert_raises(ValueError, btensor_to_bdelta, np.zeros((4, 4)))
    npt.assert_raises(ValueError, btensor_to_bdelta, np.zeros((2, 2, 2)))


if __name__ == "__main__":
    from numpy.testing import run_module_suite
    run_module_suite()<|MERGE_RESOLUTION|>--- conflicted
+++ resolved
@@ -10,13 +10,9 @@
                                  gradient_table_from_gradient_strength_bvecs,
                                  WATER_GYROMAGNETIC_RATIO,
                                  reorient_bvecs, generate_bvecs,
-<<<<<<< HEAD
                                  check_multi_b, round_bvals, get_bval_indices,
-                                 unique_bvals_mag, unique_bvals_tol)
-=======
-                                 check_multi_b, round_bvals, unique_bvals,
+                                 unique_bvals_mag, unique_bvals_tol,
                                  btensor_to_bdelta)
->>>>>>> 5e4adff8
 from dipy.io.gradients import read_bvals_bvecs
 from dipy.core.geometry import vec2vec_rotmat
 
