--- conflicted
+++ resolved
@@ -70,30 +70,11 @@
     Parameters
     ----------
     static : Streamlines
-        Reference/fixed bundle
+        Reference/fixed bundle.
 
     moving : Streamlines
-        Target bundle that will be moved/registered to match the static bundle
-
-<<<<<<< HEAD
-    dist : float, optional.
-        Precomputed distance matrix
-
-    alpha : float, optional
-        Represents the trade-off between regularizing the deformation and
-        having points match very closely. The lower value of alpha means high
-        deformations
-
-    beta : int, optional
-        Represents the strength of the interaction between points
-        Gaussian kernel size
-
-    max_iter : int, optional
-        Maximum number of iterations for deformation process in ml-CPD method
-
-    affine : boolean, optional
-        If False, use rigid registration as the starting point
-=======
+        Target bundle that will be moved/registered to match the static bundle.
+
     dist : float, optional
         Precomputed distance matrix.
 
@@ -111,7 +92,6 @@
 
     affine : boolean, optional
         If False, use rigid registration as starting point.
->>>>>>> 2ea09067
 
     Returns
     -------
